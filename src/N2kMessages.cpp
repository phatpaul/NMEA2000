--- conflicted
+++ resolved
@@ -1780,14 +1780,8 @@
 //*****************************************************************************
 // AIS static data class B part B
 void SetN2kPGN129810(tN2kMsg &N2kMsg, uint8_t MessageID, tN2kAISRepeat Repeat, uint32_t UserID,
-<<<<<<< HEAD
 		     uint8_t VesselType, const char *Vendor, const char *Callsign, double Length, double Beam,
 		     double PosRefStbd, double PosRefBow, uint32_t MothershipID, tN2kAISTransceiverInformation AISInfo, uint8_t SID)
-=======
-                      uint8_t VesselType, const char *Vendor, const char *Callsign,
-                      double Length, double Beam,
-                      double PosRefStbd, double PosRefBow, uint32_t MothershipID)
->>>>>>> 62bcd647
 {
     N2kMsg.SetPGN(129810L);
     N2kMsg.Priority=6;
@@ -1801,26 +1795,14 @@
     N2kMsg.Add2ByteUDouble(PosRefStbd, 0.1);
     N2kMsg.Add2ByteUDouble(PosRefBow, 0.1);
     N2kMsg.Add4ByteUInt(MothershipID);
-<<<<<<< HEAD
-    N2kMsg.AddByte(0xff);  // Reserved
-    N2kMsg.AddByte(0xe0 | (AISInfo & 0x1f));  // AIS Tranceiver info + reserved
+    N2kMsg.AddByte(0x03);  // Reserved + AIS spare
+    N2kMsg.AddByte(0xe3 | (AISInfo & 0x1f));  // AIS Tranceiver info + Channel B VDL transmission + reserved
     N2kMsg.AddByte(SID);
 }
 
 bool ParseN2kPGN129810(const tN2kMsg &N2kMsg, uint8_t &MessageID, tN2kAISRepeat &Repeat, uint32_t &UserID,
 		       uint8_t &VesselType, char *Vendor, size_t VendorBufSize, char *Callsign, size_t CallsignBufSize, double &Length, double &Beam,
 		       double &PosRefStbd, double &PosRefBow, uint32_t &MothershipID, tN2kAISTransceiverInformation &AISInfo, uint8_t &SID)
-=======
-    N2kMsg.AddByte(0x03);  // Reserved + AIS spare
-    N2kMsg.AddByte(0xe3);  // Channel B VDL transmission + reserved
-    N2kMsg.AddByte(0xff);  // SID
-}
-
-bool ParseN2kPGN129810(const tN2kMsg &N2kMsg, uint8_t &MessageID, tN2kAISRepeat &Repeat, uint32_t &UserID,
-                      uint8_t &VesselType, char *Vendor, size_t VendorBufSize, char *Callsign, size_t CallsignBufSize,
-                      double &Length, double &Beam,
-                      double &PosRefStbd, double &PosRefBow, uint32_t &MothershipID)
->>>>>>> 62bcd647
 {
     if (N2kMsg.PGN!=129810L) return false;
 
